--- conflicted
+++ resolved
@@ -1,10 +1,6 @@
 # This file is part of django-popularity.
 #
-<<<<<<< HEAD
 # django-popularity: A generic view- and popularity tracking pluggable for Django. 
-=======
-# django-popularity: A generic view- and popularity tracking pluggable for Django.
->>>>>>> d6e5912f
 # Copyright (C) 2008-2010 Mathijs de Bruin
 #
 # This program is free software: you can redistribute it and/or modify
@@ -49,7 +45,6 @@
     return 'add_view_for(%d,%d)' % (ct.pk, value.pk)
 
 
-<<<<<<< HEAD
 @register.simple_tag
 def viewtrack_async(instance, request):
     if viewtrack_task is None:
@@ -67,16 +62,6 @@
 
 
 def validate_template_tag_params(bits, arguments_count, keyword_positions):
-    '''
-        Raises exception if passed params (`bits`) do not match signature.
-        Signature is defined by `bits_len` (acceptible number of params) and
-        keyword_positions (dictionary with positions in keys and keywords in values,
-        for ex. {2:'by', 4:'of', 5:'type', 7:'as'}).
-    '''
-
-    if len(bits) != arguments_count+1:
-=======
-def validate_template_tag_params(bits, arguments_count, keyword_positions):
     """
     Raises exception if passed params (`bits`) do not match signature.
 
@@ -85,7 +70,6 @@
     for ex. {2:'by', 4:'of', 5:'type', 7:'as'}).
     """
     if len(bits) != (arguments_count + 1):
->>>>>>> d6e5912f
         raise template.TemplateSyntaxError("'%s' tag takes %d arguments" % (bits[0], arguments_count,))
 
     for pos in keyword_positions:
@@ -93,16 +77,7 @@
         if bits[pos] != value:
             raise template.TemplateSyntaxError("argument #%d to '%s' tag must be '%s'" % (pos, bits[0], value))
 
-<<<<<<< HEAD
-    return ''
-
-# Nodes
-
-
-=======
-
-# Nodes
->>>>>>> d6e5912f
+
 class ViewsForObjectNode(template.Node):
     def __init__(self, object, context_var):
         self.object = object
@@ -146,11 +121,7 @@
     def render(self, context):
         model = apps.get_model(*self.model.split('.'))
         if model is None:
-<<<<<<< HEAD
-            raise template.TemplateSyntaxError('most_popular_for_model tag was given an invalid model: %s' % self.model)
-=======
             raise template.TemplateSyntaxError("most_popular_for_model tag was given an invalid model: %s" % self.model)
->>>>>>> d6e5912f
         context[self.context_var] = ViewTracker.objects.get_for_model(model=model).get_most_popular(limit=self.limit)
         return ''
 
@@ -164,11 +135,7 @@
     def render(self, context):
         model = apps.get_model(*self.model.split('.'))
         if model is None:
-<<<<<<< HEAD
-            raise template.TemplateSyntaxError('most_viewed_for_model tag was given an invalid model: %s' % self.model)
-=======
             raise template.TemplateSyntaxError("most_viewed_for_model tag was given an invalid model: %s" % self.model)
->>>>>>> d6e5912f
         context[self.context_var] = ViewTracker.objects.get_for_model(model=model).get_most_viewed(limit=self.limit)
         return ''
 
@@ -182,11 +149,7 @@
     def render(self, context):
         model = apps.get_model(*self.model.split('.'))
         if model is None:
-<<<<<<< HEAD
-            raise template.TemplateSyntaxError('recently_viewed_for_model tag was given an invalid model: %s' % self.model)
-=======
             raise template.TemplateSyntaxError("recently_viewed_for_model tag was given an invalid model: %s" % self.model)
->>>>>>> d6e5912f
         context[self.context_var] = ViewTracker.objects.get_for_model(model=model).get_recently_viewed(limit=self.limit)
         return ''
 
@@ -200,19 +163,11 @@
     def render(self, context):
         model = apps.get_model(*self.model.split('.'))
         if model is None:
-<<<<<<< HEAD
-            raise template.TemplateSyntaxError('recently_added_for_model tag was given an invalid model: %s' % self.model)
-=======
             raise template.TemplateSyntaxError("recently_added_for_model tag was given an invalid model: %s" % self.model)
->>>>>>> d6e5912f
         context[self.context_var] = ViewTracker.objects.get_for_model(model=model).get_recently_added(limit=self.limit)
         return ''
 
 
-<<<<<<< HEAD
-=======
-# Tags
->>>>>>> d6e5912f
 @register.tag
 def views_for_object(parser, token):
     """
